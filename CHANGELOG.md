# Change Log

## Unpublished

<<<<<<< HEAD
- Added Pyramid Vision Transformer models
=======
- Added first version of training framework (`tfimm/train`). Still work in progress. 
  Possibly buggy.

## v0.1.5 - 2021-12-12

>>>>>>> 916d5ab4
- Added option for models to return intermediate features via `return_features` 
  parameter
- Added `DropPath` regularization to `vit` module (stochastic depth)
- Added ability to load saved models from a local cache

## v0.1.4 - 2021-12-08

- Fixed bug with dropout in Classifier layer

## v0.1.3 - 2021-12-07

- Added CaiT models
- Added MLP-Mixer, ResMLP and gMLP models
- Added ResNet models
- Fixed bug with Swin Transformer and mixed precision

## v0.1.2 - 2021-11-25

- Reduced TF version requirement from 2.5 to 2.4.
- Added ConvMixer models
- Added Swin Transformer models

## v0.1.1 - 2021-11-22

- Refactored code in `resnet.py`.
- Added `create_preprocessing` function to generate model-specific preprocessing.
- Added profiling results (max batch size and throughput for inference and 
  backpropagation) for K80 and V100 (`float32` and mixed precision) GPUs.
- Fixed bug with ViT models and mixed precision.

## v0.1.0 - 2021-11-17

- First release.<|MERGE_RESOLUTION|>--- conflicted
+++ resolved
@@ -2,15 +2,12 @@
 
 ## Unpublished
 
-<<<<<<< HEAD
 - Added Pyramid Vision Transformer models
-=======
 - Added first version of training framework (`tfimm/train`). Still work in progress. 
   Possibly buggy.
 
 ## v0.1.5 - 2021-12-12
 
->>>>>>> 916d5ab4
 - Added option for models to return intermediate features via `return_features` 
   parameter
 - Added `DropPath` regularization to `vit` module (stochastic depth)
